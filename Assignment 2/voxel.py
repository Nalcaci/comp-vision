--- conflicted
+++ resolved
@@ -3,10 +3,7 @@
 import glob
 import os
 
-<<<<<<< HEAD
 
-=======
->>>>>>> 42699111
 # -----------------------------
 # Task 2: Background Subtraction
 # -----------------------------
@@ -109,13 +106,10 @@
 # -----------------------------
 
 def main():
-<<<<<<< HEAD
     # === Task 1: Calibration and 3D Axes Visualization ===
     # For example, calibrate camera from screenshots (e.g., for cam4).
     
     # === Task 2: Background Subtraction ===
-=======
->>>>>>> 42699111
     cam_ids = ['cam1', 'cam2', 'cam3', 'cam4']
     base_path = os.path.join("Assignment 2", "data")
     calibration_params = {}  # To store (mtx, dist, rvec, tvec) per camera
